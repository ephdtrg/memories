<template>
  <div class="top-matter">
    <NcBreadcrumbs v-if="topMatter">
      <NcBreadcrumb title="Home" :to="{ name: 'folders' }">
        <template #icon>
          <HomeIcon :size="20" />
        </template>
      </NcBreadcrumb>
      <NcBreadcrumb
        v-for="folder in topMatter.list"
        :key="folder.path"
        :title="folder.text"
        :to="{ name: 'folders', params: { path: folder.path } }"
      />
    </NcBreadcrumbs>

    <div class="right-actions">
      <NcActions :inline="2">
        <NcActionRouter
          :to="{...this.$route, query: {recursive: recursive ? undefined : '1'}}"
          close-after-click
        >
          {{ t("memories", recursive ? "Show folders" : "Timeline") }}
          <template #icon>
            <FoldersIcon v-if="recursive" :size="20"/>
            <TimelineIcon v-else :size="20"/>
          </template>
        </NcActionRouter>
        <NcActionButton
          :aria-label="t('memories', 'Share folder')"
          @click="$refs.shareModal.open(false)"
          close-after-click
        >
          {{ t("memories", "Share folder") }}
          <template #icon> <ShareIcon :size="20" /> </template>
        </NcActionButton>
      </NcActions>
    </div>

    <FolderShareModal ref="shareModal" />
  </div>
</template>

<script lang="ts">
import { defineComponent } from "vue";
import { TopMatterFolder, TopMatterType } from "../../types";

const NcBreadcrumbs = () =>
  import("@nextcloud/vue/dist/Components/NcBreadcrumbs");
const NcBreadcrumb = () =>
  import("@nextcloud/vue/dist/Components/NcBreadcrumb");
import NcActions from "@nextcloud/vue/dist/Components/NcActions";
import NcActionButton from "@nextcloud/vue/dist/Components/NcActionButton";
import NcActionRouter from "@nextcloud/vue/dist/Components/NcActionRouter";

import FolderShareModal from "../modal/FolderShareModal.vue";

import HomeIcon from "vue-material-design-icons/Home.vue";
import ShareIcon from "vue-material-design-icons/ShareVariant.vue";
import TimelineIcon from "vue-material-design-icons/ImageMultiple.vue";
import FoldersIcon from "vue-material-design-icons/FolderMultiple.vue";

export default defineComponent({
  name: "FolderTopMatter",
  components: {
    NcBreadcrumbs,
    NcBreadcrumb,
    NcActions,
    NcActionButton,
    NcActionRouter,
    FolderShareModal,
    HomeIcon,
    ShareIcon,
    TimelineIcon,
    FoldersIcon
  },
<<<<<<< HEAD
})
export default class FolderTopMatter extends Mixins(GlobalMixin) {
  private topMatter?: TopMatterFolder = null;
  private recursive: boolean = false;
=======
>>>>>>> 5ce8e1d4

  data: () => ({
    topMatter: null as TopMatterFolder | null,
  }),

  watch: {
    $route: function (from: any, to: any) {
      this.createMatter();
    },
  },

  mounted() {
    this.createMatter();
  },

  methods: {
    createMatter() {
      if (this.$route.name === "folders") {
        let path: any = this.$route.params.path || "";
        if (typeof path === "string") {
          path = path.split("/");
        }

<<<<<<< HEAD
      this.topMatter = {
        type: TopMatterType.FOLDER,
        list: path
          .filter((x) => x)
          .map((x, idx, arr) => {
            return {
              text: x,
              path: arr.slice(0, idx + 1).join("/"),
            };
          }),
      };
      this.recursive = this.$route.query.recursive === '1'
    } else {
      this.topMatter = null;
      this.recursive = false;
    }
  }
}
=======
        this.topMatter = {
          type: TopMatterType.FOLDER,
          list: path
            .filter((x) => x)
            .map((x, idx, arr) => {
              return {
                text: x,
                path: arr.slice(0, idx + 1).join("/"),
              };
            }),
        };
      } else {
        this.topMatter = null;
      }
    },
  },
});
>>>>>>> 5ce8e1d4
</script>

<style lang="scss" scoped>
.top-matter {
  display: flex;
  vertical-align: middle;

  .right-actions {
    margin-right: 40px;
    z-index: 50;
    @media (max-width: 768px) {
      margin-right: 10px;
    }
  }
}
</style><|MERGE_RESOLUTION|>--- conflicted
+++ resolved
@@ -74,16 +74,10 @@
     TimelineIcon,
     FoldersIcon
   },
-<<<<<<< HEAD
-})
-export default class FolderTopMatter extends Mixins(GlobalMixin) {
-  private topMatter?: TopMatterFolder = null;
-  private recursive: boolean = false;
-=======
->>>>>>> 5ce8e1d4
 
   data: () => ({
     topMatter: null as TopMatterFolder | null,
+    recursive: false
   }),
 
   watch: {
@@ -104,26 +98,6 @@
           path = path.split("/");
         }
 
-<<<<<<< HEAD
-      this.topMatter = {
-        type: TopMatterType.FOLDER,
-        list: path
-          .filter((x) => x)
-          .map((x, idx, arr) => {
-            return {
-              text: x,
-              path: arr.slice(0, idx + 1).join("/"),
-            };
-          }),
-      };
-      this.recursive = this.$route.query.recursive === '1'
-    } else {
-      this.topMatter = null;
-      this.recursive = false;
-    }
-  }
-}
-=======
         this.topMatter = {
           type: TopMatterType.FOLDER,
           list: path
@@ -135,13 +109,14 @@
               };
             }),
         };
+        this.recursive = this.$route.query.recursive === '1'
       } else {
         this.topMatter = null;
+        this.recursive = false;
       }
-    },
-  },
+    }
+  }
 });
->>>>>>> 5ce8e1d4
 </script>
 
 <style lang="scss" scoped>
