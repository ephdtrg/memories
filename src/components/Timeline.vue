<template>
  <div
    class="container"
    ref="container"
    :class="{ 'icon-loading': loading > 0 }"
  >
    <!-- Static top matter -->
    <TopMatter ref="topmatter" />

    <!-- No content found and nothing is loading -->
    <NcEmptyContent
      title="Nothing to show here"
      :description="emptyViewDescription"
      v-if="loading === 0 && list.length === 0"
    >
      <template #icon>
        <PeopleIcon v-if="routeIsPeople" />
        <ArchiveIcon v-else-if="routeIsArchive" />
        <ImageMultipleIcon v-else />
      </template>
    </NcEmptyContent>

    <!-- Main recycler view for rows -->
    <RecycleScroller
      ref="recycler"
      class="recycler"
      :class="{ empty: list.length === 0 }"
      :items="list"
      :emit-update="true"
      :buffer="800"
      :skipHover="true"
      key-field="id"
      size-field="size"
      type-field="type"
      :updateInterval="100"
      @update="scrollChange"
      @resize="handleResizeWithDelay"
    >
      <template #before>
        <!-- Show dynamic top matter, name of the view -->
        <div class="recycler-before" ref="recyclerBefore">
          <div class="text" v-show="!$refs.topmatter.type && list.length > 0">
            {{ viewName }}
          </div>

          <OnThisDay
            v-if="routeIsBase"
            :key="config_timelinePath"
            :viewer="$refs.viewer"
            @load="scrollerManager.adjust()"
          >
          </OnThisDay>
        </div>
      </template>

      <template v-slot="{ item, index }">
        <div
          v-if="item.type === 0"
          class="head-row"
          :class="{ selected: item.selected }"
          :style="{ height: item.size + 'px' }"
          :key="item.id"
        >
          <div class="super" v-if="item.super !== undefined">
            {{ item.super }}
          </div>
          <div class="main" @click="selectionManager.selectHead(item)">
            <CheckCircle :size="20" class="select" v-if="item.name" />
            <span class="name"> {{ item.name || getHeadName(item) }} </span>
          </div>
        </div>

        <template v-else>
          <div
            class="photo"
            v-for="photo of item.photos"
            :key="photo.key"
            :style="{
              height: photo.dispH + 'px',
              width: photo.dispW + 'px',
              transform: `translate(${photo.dispX}px, ${photo.dispY}px`,
            }"
          >
            <Folder v-if="photo.flag & c.FLAG_IS_FOLDER" :data="photo" />

            <Tag v-else-if="photo.flag & c.FLAG_IS_TAG" :data="photo" />

            <Photo
              v-else
              :data="photo"
              :day="item.day"
              @select="selectionManager.selectPhoto"
              @pointerdown="selectionManager.clickPhoto(photo, $event, index)"
              @touchstart="
                selectionManager.touchstartPhoto(photo, $event, index)
              "
              @touchend="selectionManager.touchendPhoto(photo, $event, index)"
              @touchmove="selectionManager.touchmovePhoto(photo, $event, index)"
            />
          </div>
        </template>
      </template>
    </RecycleScroller>

    <!-- Managers -->
    <ScrollerManager
      ref="scrollerManager"
      :rows="list"
      :height="scrollerHeight"
      :recycler="$refs.recycler"
      :recyclerBefore="$refs.recyclerBefore"
    />

    <SelectionManager
      ref="selectionManager"
      :heads="heads"
      :rows="list"
      :isreverse="isMonthView"
      :recycler="$refs.recycler"
      @refresh="softRefresh"
      @delete="deleteFromViewWithAnimation"
      @updateLoading="updateLoading"
    />

    <Viewer
      ref="viewer"
      @deleted="deleteFromViewWithAnimation"
      @fetchDay="fetchDay"
      @updateLoading="updateLoading"
    />
  </div>
</template>

<script lang="ts">
import { defineComponent } from "vue";

import axios from "@nextcloud/axios";
import { showError } from "@nextcloud/dialogs";
import { subscribe, unsubscribe } from "@nextcloud/event-bus";
import NcEmptyContent from "@nextcloud/vue/dist/Components/NcEmptyContent";

import { getLayout } from "../services/Layout";
import { IDay, IFolder, IHeadRow, IPhoto, IRow, IRowType } from "../types";
import Folder from "./frame/Folder.vue";
import Photo from "./frame/Photo.vue";
import Tag from "./frame/Tag.vue";
import ScrollerManager from "./ScrollerManager.vue";
import SelectionManager from "./SelectionManager.vue";
import Viewer from "./viewer/Viewer.vue";
import OnThisDay from "./top-matter/OnThisDay.vue";
import TopMatter from "./top-matter/TopMatter.vue";

import * as dav from "../services/DavRequests";
import * as utils from "../services/Utils";

import PeopleIcon from "vue-material-design-icons/AccountMultiple.vue";
import CheckCircle from "vue-material-design-icons/CheckCircle.vue";
import ImageMultipleIcon from "vue-material-design-icons/ImageMultiple.vue";
import ArchiveIcon from "vue-material-design-icons/PackageDown.vue";
import { API } from "../services/API";

const SCROLL_LOAD_DELAY = 100; // Delay in loading data when scrolling
const DESKTOP_ROW_HEIGHT = 200; // Height of row on desktop
const MOBILE_ROW_HEIGHT = 120; // Approx row height on mobile

export default defineComponent({
  name: "Timeline",

  components: {
    Folder,
    Tag,
    Photo,
    TopMatter,
    OnThisDay,
    SelectionManager,
    ScrollerManager,
    Viewer,
    NcEmptyContent,

    CheckCircle,
    ArchiveIcon,
    PeopleIcon,
    ImageMultipleIcon,
  },

  data: () => ({
    /** Loading days response */
    loading: 0,
    /** Main list of rows */
    list: [] as IRow[],
    /** Computed number of columns */
    numCols: 0,
    /** Header rows for dayId key */
    heads: {} as { [dayid: number]: IHeadRow },

    /** Computed row height */
    rowHeight: 100,
    /** Computed row width */
    rowWidth: 100,

    /** Current start index */
    currentStart: 0,
    /** Current end index */
    currentEnd: 0,
    /** Resizing timer */
    resizeTimer: null as number | null,
    /** Height of the scroller */
    scrollerHeight: 100,

    /** Set of dayIds for which images loaded */
    loadedDays: new Set<number>(),
    /** Set of dayIds for which image size is calculated */
    sizedDays: new Set<number>(),
    /** Days to load in the next call */
    fetchDayQueue: [] as number[],
    /** Timer to load day call */
    fetchDayTimer: null as number | null,

    /** State for request cancellations */
    state: Math.random(),

    /** Selection manager component */
    selectionManager: null as InstanceType<typeof SelectionManager> & any,
    /** Scroller manager component */
    scrollerManager: null as InstanceType<typeof ScrollerManager> & any,
  }),

  mounted() {
    this.selectionManager = <any>this.$refs.selectionManager;
    this.scrollerManager = <any>this.$refs.scrollerManager;
    this.routeChange(this.$route);
<<<<<<< HEAD
  }

  @Watch("$route")
  async routeChange(to: any, from?: any) {
    if (from?.path !== to.path || from.query !== to.query) {
      await this.refresh();
    }

    // The viewer might change the route immediately again
    await this.$nextTick();

    // Check if hash has changed
    const viewerIsOpen = (this.$refs.viewer as any).isOpen;
    if (from?.hash !== to.hash && to.hash?.startsWith("#v") && !viewerIsOpen) {
      // Open viewer
      const parts = to.hash.split("/");
      if (parts.length !== 3) return;

      // Get params
      const dayid = parseInt(parts[1]);
      const key = parts[2];
      if (isNaN(dayid) || !key) return;

      // Get day
      const day = this.heads[dayid]?.day;
      if (day && !day.detail) {
        const state = this.state;
        await this.fetchDay(dayid, true);
        if (state !== this.state) return;
      }

      // Find photo
      const photo = day?.detail?.find((p) => p.key === key);
      if (!photo) return;

      // Scroll to photo if initializing
      if (!from) {
        const index = this.list.findIndex(
          (r) => r.day.dayid === dayid && r.photos?.includes(photo)
        );
        if (index !== -1) {
          (this.$refs.recycler as any).scrollToItem(index);
        }
      }
=======
  },
>>>>>>> 5ce8e1d4

  watch: {
    async $route(to: any, from?: any) {
      await this.routeChange(to, from);
    },
  },

  beforeDestroy() {
    unsubscribe(this.config_eventName, this.softRefresh);
    unsubscribe("files:file:created", this.softRefresh);
    this.resetState();
  },

  created() {
    subscribe(this.config_eventName, this.softRefresh);
    subscribe("files:file:created", this.softRefresh);
    window.addEventListener("resize", this.handleResizeWithDelay);
  },

  destroyed() {
    window.removeEventListener("resize", this.handleResizeWithDelay);
  },

  computed: {
    routeIsBase(): boolean {
      return this.$route.name === "timeline";
    },
    routeIsPeople(): boolean {
      return ["recognize", "facerecognition"].includes(
        <string>this.$route.name
      );
    },
    routeIsArchive(): boolean {
      return this.$route.name === "archive";
    },
    isMonthView(): boolean {
      return this.$route.name === "albums";
    },
    /** Get view name for dynamic top matter */
    viewName(): string {
      switch (this.$route.name) {
        case "timeline":
          return this.t("memories", "Your Timeline");
        case "favorites":
          return this.t("memories", "Favorites");
        case "recognize":
        case "facerecognition":
          return this.t("memories", "People");
        case "videos":
          return this.t("memories", "Videos");
        case "albums":
          return this.t("memories", "Albums");
        case "archive":
          return this.t("memories", "Archive");
        case "thisday":
          return this.t("memories", "On this day");
        case "tags":
          return this.t("memories", "Tags");
        default:
          return "";
      }
    },
    emptyViewDescription(): string {
      switch (this.$route.name) {
        case "facerecognition":
          if (this.config_facerecognitionEnabled)
            return this.t(
              "memories",
              "You will find your friends soon. Please, be patient."
            );
          else
            return this.t(
              "memories",
              "Face Recognition is disabled. Enable in settings to find your friends."
            );
        case "timeline":
        case "favorites":
        case "recognize":
        case "videos":
        case "albums":
        case "archive":
        case "thisday":
        case "tags":
        default:
          return "";
      }
    },
  },

  methods: {
    async routeChange(to: any, from?: any) {
      if (from?.path !== to.path) {
        await this.refresh();
      }

      // The viewer might change the route immediately again
      await this.$nextTick();

      // Check if hash has changed
      const viewerIsOpen = (this.$refs.viewer as any).isOpen;
      if (
        from?.hash !== to.hash &&
        to.hash?.startsWith("#v") &&
        !viewerIsOpen
      ) {
        // Open viewer
        const parts = to.hash.split("/");
        if (parts.length !== 3) return;

        // Get params
        const dayid = parseInt(parts[1]);
        const key = parts[2];
        if (isNaN(dayid) || !key) return;

        // Get day
        const day = this.heads[dayid]?.day;
        if (day && !day.detail) {
          const state = this.state;
          await this.fetchDay(dayid, true);
          if (state !== this.state) return;
        }

        // Find photo
        const photo = day?.detail?.find((p) => p.key === key);
        if (!photo) return;

        // Scroll to photo if initializing
        if (!from) {
          const index = this.list.findIndex(
            (r) => r.day.dayid === dayid && r.photos?.includes(photo)
          );
          if (index !== -1) {
            (this.$refs.recycler as any).scrollToItem(index);
          }
        }

        (this.$refs.viewer as any).open(photo, this.list);
      } else if (
        from?.hash?.startsWith("#v") &&
        !to.hash?.startsWith("#v") &&
        viewerIsOpen
      ) {
        // Close viewer
        (this.$refs.viewer as any).close();
      }
    },
    updateLoading(delta: number) {
      this.loading += delta;
    },

    isMobile() {
      return globalThis.windowInnerWidth <= 768;
    },

    isMobileLayout() {
      return globalThis.windowInnerWidth <= 600;
    },

    allowBreakout() {
      return this.isMobileLayout() && !this.config_squareThumbs;
    },

    /** Create new state */
    async createState() {
      // Wait for one tick before doing anything
      await this.$nextTick();

      // Fit to window
      this.recomputeSizes();

      // Timeline recycler init
      (this.$refs.recycler as any).$el.addEventListener(
        "scroll",
        this.scrollPositionChange,
        { passive: true }
      );

      // Get data
      await this.fetchDays();
    },

    /** Reset all state */
    async resetState() {
      this.selectionManager.clearSelection();
      this.loading = 0;
      this.list = [];
      this.heads = {};
      this.currentStart = 0;
      this.currentEnd = 0;
      this.scrollerManager.reset();
      this.state = Math.random();
      this.loadedDays.clear();
      this.sizedDays.clear();
      this.fetchDayQueue = [];
      window.clearTimeout(this.fetchDayTimer);
      window.clearTimeout(this.resizeTimer);
    },

    /** Recreate everything */
    async refresh() {
      await this.resetState();
      await this.createState();
    },

    /** Re-process days */
    async softRefresh() {
      this.selectionManager.clearSelection();
      await this.fetchDays(true);
    },

    /** Do resize after some time */
    handleResizeWithDelay() {
      // Update global vars
      globalThis.windowInnerWidth = window.innerWidth;
      globalThis.windowInnerHeight = window.innerHeight;

      // Reflow after timer
      if (this.resizeTimer) {
        clearTimeout(this.resizeTimer);
      }
      this.resizeTimer = window.setTimeout(() => {
        this.recomputeSizes();
        this.resizeTimer = null;
      }, 100);
    },

    /** Recompute static sizes of containers */
    recomputeSizes() {
      // Size of outer container
      const e = this.$refs.container as Element;
      let height = e.clientHeight;
      const width = e.clientWidth;

      // Scroller spans the container height
      this.scrollerHeight = height;

      // Static top matter to exclude from recycler height
      const topmatter = this.$refs.topmatter as any;
      const tmHeight = topmatter.$el?.clientHeight || 0;

      // Recycler height
      const recycler = this.$refs.recycler as any;
      const targetHeight = height - tmHeight - 4;
      const targetWidth = this.isMobile() ? width : width - 40;
      const heightChanged = recycler.$el.clientHeight !== targetHeight;
      const widthChanged = this.rowWidth !== targetWidth;

      if (heightChanged) {
        recycler.$el.style.height = targetHeight + "px";
      }

      if (widthChanged) {
        this.rowWidth = targetWidth;
      }

      if (!heightChanged && !widthChanged) {
        // If the target size is the same, nothing else could have
        // possibly changed either, so just skip
        return;
      }

      if (this.isMobileLayout()) {
        // Mobile
        this.numCols = Math.max(
          3,
          Math.floor(this.rowWidth / MOBILE_ROW_HEIGHT)
        );
        this.rowHeight = Math.floor(this.rowWidth / this.numCols);
      } else {
        // Desktop
        if (this.config_squareThumbs) {
          this.numCols = Math.max(
            3,
            Math.floor(this.rowWidth / DESKTOP_ROW_HEIGHT)
          );
          this.rowHeight = Math.floor(this.rowWidth / this.numCols);
        } else {
          // As a heuristic, assume all images are 4:3 landscape
          this.rowHeight = DESKTOP_ROW_HEIGHT;
          this.numCols = Math.ceil(this.rowWidth / ((this.rowHeight * 4) / 3));
        }
      }

      // Reflow if there are elements (this isn't an init call)
      // An init call reaches here when the top matter size changes
      if (this.list.length > 0) {
        // At this point we're sure the size has changed, so we need
        // to invalidate everything related to sizes
        this.sizedDays.clear();
        this.scrollerManager.adjust();

        // Explicitly request a scroll event
        this.loadScrollChanges(this.currentStart, this.currentEnd);
      }
    },

    /**
     * Triggered when position of scroll change.
     * This does NOT indicate the items have changed, only that
     * the pixel position of the recycler has changed.
     */
    scrollPositionChange(event?: any) {
      this.scrollerManager.recyclerScrolled(event);
    },

    /** Trigger when recycler view changes */
    scrollChange(startIndex: number, endIndex: number) {
      if (startIndex === this.currentStart && endIndex === this.currentEnd) {
        return;
      }

      // Reset image state
      for (let i = startIndex; i < endIndex; i++) {
        const row = this.list[i];
        if (!row) {
          continue;
        }

        // Initialize photos and add placeholders
        if (row.pct && !row.photos.length) {
          row.photos = new Array(row.pct);
          for (let j = 0; j < row.pct; j++) {
            // Any row that has placeholders has ONLY placeholders
            // so we can calculate the display width
            row.photos[j] = {
              flag: this.c.FLAG_PLACEHOLDER,
              fileid: Math.random(),
              dispW: utils.roundHalf(this.rowWidth / this.numCols),
              dispX: utils.roundHalf((j * this.rowWidth) / this.numCols),
              dispH: this.rowHeight,
              dispY: 0,
            };
          }
          delete row.pct;
        }
      }

      // Check if this was requested by a refresh
      const force = this.currentEnd === -1;

      // Make sure we don't do this too often
      this.currentStart = startIndex;
      this.currentEnd = endIndex;

      // Check if this was requested specifically
      if (force) {
        this.loadScrollChanges(startIndex, endIndex);
        return;
      }

      setTimeout(() => {
        // Get the overlapping range between startIndex and
        // currentStart and endIndex and currentEnd.
        // This is the range of rows that we need to update.
        const start = Math.max(startIndex, this.currentStart);
        const end = Math.min(endIndex, this.currentEnd);

        if (end - start > 0) {
          this.loadScrollChanges(start, end);
        }
      }, SCROLL_LOAD_DELAY);
    },

    /** Load image data for given view */
    loadScrollChanges(startIndex: number, endIndex: number) {
      // Make sure start and end valid
      startIndex = Math.max(0, startIndex);
      endIndex = Math.min(this.list.length - 1, endIndex);

      // Fetch all visible days
      for (let i = startIndex; i <= endIndex; i++) {
        let item = this.list[i];
        if (!item) continue;
        if (this.loadedDays.has(item.dayId)) {
          if (!this.sizedDays.has(item.dayId)) {
            // Just quietly reflow without refetching
            this.processDay(item.dayId, item.day.detail);
          }
          continue;
        }

        this.fetchDay(item.dayId);
      }
    },

    /** Get query string for API calls */
    getQuery() {
      const query = new URLSearchParams();

      // Favorites
      if (this.$route.name === "favorites") {
        query.set("fav", "1");
      }

      // Videos
      if (this.$route.name === "videos") {
        query.set("vid", "1");
      }

      // Folder
      if (this.$route.name === "folders") {
        query.set("folder", utils.getFolderRoutePath(this.config_foldersPath));
      }

      // Archive
      if (this.$route.name === "archive") {
        query.set("archive", "1");
      }

      // People
      if (
        this.routeIsPeople &&
        this.$route.params.user &&
        this.$route.params.name
      ) {
        query.set(
          <string>this.$route.name, // "recognize" or "facerecognition"
          `${this.$route.params.user}/${this.$route.params.name}`
        );

        // Face rect
        if (this.config_showFaceRect) {
          query.set("facerect", "1");
        }
      }

      // Tags
      if (this.$route.name === "tags" && this.$route.params.name) {
        query.set("tag", <string>this.$route.params.name);
      }

      // Albums
      if (this.$route.name === "albums" && this.$route.params.name) {
        const user = <string>this.$route.params.user;
        const name = <string>this.$route.params.name;
        query.set("album", `${user}/${name}`);
      }

      // Month view
      if (this.isMonthView) {
        query.set("monthView", "1");
        query.set("reverse", "1");
      }

      return query;
    },

<<<<<<< HEAD
    // Folder
    if (this.$route.name === "folders") {
      query.set("folder", utils.getFolderRoutePath(this.config_foldersPath));
      if(this.$route.query.recursive === "1") {
        query.set("recursive", "1");
      }
    }
=======
    /** Get name of header */
    getHeadName(head: IHeadRow) {
      // Check cache
      if (head.name) {
        return head.name;
      }
>>>>>>> 5ce8e1d4

      // Special headers
      if (this.TagDayIDValueSet.has(head.dayId)) {
        return (head.name = "");
      }

      // Make date string
      // The reason this function is separate from processDays is
      // because this call is terribly slow even on desktop
      const dateTaken = utils.dayIdToDate(head.dayId);
      let name: string;
      if (this.isMonthView) {
        name = utils.getMonthDateStr(dateTaken);
      } else {
        name = utils.getLongDateStr(dateTaken, true);
      }

      // Cache and return
      head.name = name;
      return head.name;
    },

    /** Fetch timeline main call */
    async fetchDays(noCache = false) {
      const url = API.Q(API.DAYS(), this.getQuery());
      const cacheUrl = <string>this.$route.name + url;

      // Try cache first
      let cache: IDay[];

      // Make sure to refresh scroll later
      this.currentEnd = -1;

      try {
        this.loading++;
        const startState = this.state;

        let data: IDay[] = [];
        if (this.$route.name === "thisday") {
          data = await dav.getOnThisDayData();
        } else if (this.$route.name === "tags" && !this.$route.params.name) {
          data = await dav.getTagsData();
        } else if (this.routeIsPeople && !this.$route.params.name) {
          data = await dav.getPeopleData(this.$route.name as any);
        } else if (this.$route.name === "albums" && !this.$route.params.name) {
          data = await dav.getAlbumsData("3");
        } else {
          // Try the cache
          try {
            cache = noCache ? null : await utils.getCachedData(cacheUrl);
            if (cache) {
              await this.processDays(cache);
              this.loading--;
            }
          } catch {
            console.warn(`Failed to process days cache: ${cacheUrl}`);
            cache = null;
          }

          // Get from network
          const res = await axios.get<IDay[]>(url);
          if (res.status !== 200) throw res; // don't cache this
          data = res.data;
        }

        // Put back into cache
        utils.cacheData(cacheUrl, data);

        // Make sure we're still on the same page
        if (this.state !== startState) return;
        await this.processDays(data);
      } catch (err) {
        console.error(err);
        showError(err?.response?.data?.message || err.message);
      } finally {
        if (!cache) this.loading--;
      }
    },

    /** Process the data for days call including folders */
    async processDays(data: IDay[]) {
      const list: typeof this.list = [];
      const heads: typeof this.heads = {};

      // Store the preloads in a separate map.
      // This is required since otherwise the inner detail objects
      // do not become reactive (which happens only after assignment).
      const preloads: {
        [dayId: number]: {
          day: IDay;
          detail: IPhoto[];
        };
      } = {};

      let prevDay: IDay | null = null;
      for (const day of data) {
        // Initialization
        day.rows = [];

        // Nothing here
        if (day.count === 0) {
          continue;
        }

        // Store the preloads
        if (day.detail) {
          preloads[day.dayid] = {
            day: day,
            detail: day.detail,
          };
          delete day.detail;
        }

        // Create header for this day
        const head: IHeadRow = {
          id: `${day.dayid}-head`,
          num: -1,
          size: 40,
          type: IRowType.HEAD,
          selected: false,
          dayId: day.dayid,
          day: day,
        };

        // Special headers
        if (this.TagDayIDValueSet.has(day.dayid)) {
          head.size = 10;
        } else if (
          this.$route.name === "thisday" &&
          (!prevDay || Math.abs(prevDay.dayid - day.dayid) > 30)
        ) {
          // thisday view with new year title
          head.size = 67;
          head.super = utils.getFromNowStr(utils.dayIdToDate(day.dayid));
        }

        // Add header to list
        heads[day.dayid] = head;
        list.push(head);

        // Dummy rows for placeholders
        let nrows = Math.ceil(day.count / this.numCols);

        // Check if already loaded - we can learn
        let prevRows: IRow[] | null = null;
        if (this.loadedDays.has(day.dayid)) {
          prevRows = this.heads[day.dayid]?.day.rows;
          nrows = prevRows?.length || nrows;
        }

        // Add rows
        for (let i = 0; i < nrows; i++) {
          const row = this.addRow(day);
          list.push(row);

          // Add placeholder count
          const leftNum = day.count - i * this.numCols;
          row.pct = leftNum > this.numCols ? this.numCols : leftNum;
          row.photos = [];

          // Learn from existing row
          if (prevRows && i < prevRows.length) {
            row.size = prevRows[i].size;
            row.photos = prevRows[i].photos;
          }
        }

        // Continue processing
        prevDay = day;
      }

      // Store globally
      this.list = list;
      this.heads = heads;
      this.loadedDays.clear();
      this.sizedDays.clear();

      // Iterate the preload map
      // Now the inner detail objects are reactive
      for (const dayId in preloads) {
        this.processDay(Number(dayId), preloads[dayId].detail);
      }

      // Fix view height variable
      await this.scrollerManager.reflow();
      this.scrollPositionChange();
    },

    /** API url for Day call */
    getDayUrl(dayId: number | string) {
      return API.Q(API.DAY(dayId), this.getQuery());
    },

    /** Fetch image data for one dayId */
    async fetchDay(dayId: number, now = false) {
      const head = this.heads[dayId];
      if (!head) return;

      // Do this in advance to prevent duplicate requests
      this.loadedDays.add(dayId);
      this.sizedDays.add(dayId);

      // Look for cache
      const cacheUrl = this.getDayUrl(dayId);
      try {
        this.processDay(dayId, await utils.getCachedData(cacheUrl));
      } catch {
        console.warn(`Failed to process day cache: ${cacheUrl}`);
      }

      // Aggregate fetch requests
      this.fetchDayQueue.push(dayId);

      // Only single queries allowed for month vie
      if (now || this.isMonthView) {
        return this.fetchDayExpire();
      }

      // Defer for aggregation
      if (!this.fetchDayTimer) {
        this.fetchDayTimer = window.setTimeout(() => {
          this.fetchDayTimer = null;
          this.fetchDayExpire();
        }, 150);
      }
    },

    async fetchDayExpire() {
      if (this.fetchDayQueue.length === 0) return;

      // Construct URL
      const url = this.getDayUrl(this.fetchDayQueue.join(","));
      this.fetchDayQueue = [];

      try {
        const startState = this.state;
        const res = await axios.get<IPhoto[]>(url);
        if (res.status !== 200) throw res;
        const data = res.data;
        if (this.state !== startState) return;

        // Bin the data into separate days
        // It is already sorted in dayid DESC
        const dayMap = new Map<number, IPhoto[]>();
        for (const photo of data) {
          if (!dayMap.get(photo.dayid)) dayMap.set(photo.dayid, []);
          dayMap.get(photo.dayid).push(photo);
        }

        // Store cache asynchronously
        // Do this regardless of whether the state has
        // changed since the data is already fetched
        //
        // These loops cannot be combined because processDay
        // creates circular references which cannot be stringified
        for (const [dayId, photos] of dayMap) {
          utils.cacheData(this.getDayUrl(dayId), photos);
        }

        // Process each day as needed
        for (const [dayId, photos] of dayMap) {
          // Check if the response has any delta
          const head = this.heads[dayId];
          if (head.day.detail?.length) {
            if (
              head.day.detail.length === photos.length &&
              head.day.detail.every(
                (p, i) =>
                  p.fileid === photos[i].fileid &&
                  p.etag === photos[i].etag &&
                  p.filename === photos[i].filename
              )
            ) {
              continue;
            }
          }

          // Pass ahead
          this.processDay(dayId, photos);
        }
      } catch (e) {
        showError(this.t("memories", "Failed to load some photos"));
        console.error(e);
      }
    },

    /**
     * Process items from day response.
     *
     * @param dayId id of day
     * @param data photos
     */
    processDay(dayId: number, data: IPhoto[]) {
      if (!data) return;

      const head = this.heads[dayId];
      const day = head.day;
      this.loadedDays.add(dayId);
      this.sizedDays.add(dayId);

      // Convert server flags to bitflags
      data.forEach(utils.convertFlags);

      // Filter out items we don't want to show at all
      if (!this.config_showHidden && dayId === this.TagDayID.FOLDERS) {
        // Hidden folders and folders without previews
        data = data.filter(
          (p) =>
            !(
              p.flag & this.c.FLAG_IS_FOLDER &&
              ((<IFolder>p).name.startsWith(".") ||
                !(<IFolder>p).previews.length)
            )
        );
      }

      // Set and make reactive
      day.count = data.length;
      day.detail = data;

      // Reset rows including placeholders
      for (const row of head.day.rows || []) {
        row.photos = [];
      }

      // Force all to square
      const squareMode = this.isMobileLayout() || this.config_squareThumbs;

      // Create justified layout with correct params
      const justify = getLayout(
        day.detail.map((p) => {
          return {
            width: p.w || this.rowHeight,
            height: p.h || this.rowHeight,
            forceSquare: Boolean(
              (p.flag & this.c.FLAG_IS_FOLDER) | (p.flag & this.c.FLAG_IS_TAG)
            ),
          };
        }),
        {
          rowWidth: this.rowWidth,
          rowHeight: this.rowHeight,
          squareMode: squareMode,
          numCols: this.numCols,
          allowBreakout: this.allowBreakout(),
          seed: dayId,
        }
      );

      // Check if some rows were added
      let addedRows: IRow[] = [];

      // Recycler scroll top
      let scrollTop = (<any>this.$refs.recycler).$el.scrollTop;
      let needAdjust = false;

      // Get index and Y position of header in O(n)
      let headIdx = 0;
      let headY = 0;
      for (const row of this.list) {
        if (row === head) break;
        headIdx++;
        headY += row.size;
      }
      let rowIdx = headIdx + 1;
      let rowY = headY + head.size;

      // Duplicate detection, e.g. for face rects
      const seen = new Map<number, number>();

      // Previous justified row
      let prevJustifyTop = justify[0]?.top || 0;

      // Add all rows
      let dataIdx = 0;
      while (dataIdx < data.length) {
        // Check if we ran out of rows
        if (
          rowIdx >= this.list.length ||
          this.list[rowIdx].type === IRowType.HEAD
        ) {
          const newRow = this.addRow(day);
          addedRows.push(newRow);
          this.list.splice(rowIdx, 0, newRow);

          // Scroll down if new row is above the current visible position
          if (rowY < scrollTop) {
            scrollTop += newRow.size;
          }
          needAdjust = true;
        }

        // Get row
        const row = this.list[rowIdx];

        // Go to the next row
        const jbox = justify[dataIdx];
        if (jbox.top !== prevJustifyTop) {
          prevJustifyTop = jbox.top;
          rowIdx++;
          rowY += row.size;
          continue;
        }

        // Set row height
        const jH = utils.roundHalf(jbox.rowHeight || jbox.height);
        const delta = jH - row.size;
        // If the difference is too small, it's not worth risking an adjustment
        // especially on square layouts on mobile. Also don't do this if animating.
        if (Math.abs(delta) > 0) {
          if (rowY < scrollTop) {
            scrollTop += delta;
          }
          needAdjust = true;
          row.size = jH;
        }

        // Add the photo to the row
        const photo = data[dataIdx];
        photo.d = day; // backref to day

        // Get aspect ratio
        const setPos = () => {
          photo.dispW = utils.roundHalf(jbox.width);
          photo.dispX = utils.roundHalf(jbox.left);
          photo.dispH = utils.roundHalf(jbox.height);
          photo.dispY = 0;
          photo.dispRowNum = row.num;
        };
        if (photo.dispW !== undefined) {
          // photo already displayed: animate
          window.setTimeout(setPos, 50);

          if (
            photo.dispRowNum !== undefined &&
            photo.dispRowNum !== row.num &&
            photo.dispRowNum >= 0 &&
            photo.dispRowNum < day.rows.length
          ) {
            // Row change animation
            const start = Math.min(photo.dispRowNum, row.num);
            const end = Math.max(photo.dispRowNum, row.num);
            const sizeDelta = day.rows.slice(start, end).reduce((acc, r) => {
              acc += r.size;
              return acc;
            }, 0);
            photo.dispY = sizeDelta * (photo.dispRowNum < row.num ? -1 : 1);
            photo.dispH = day.rows[photo.dispRowNum].size;
          }
        } else {
          setPos();
        }

        // Move to next index of photo
        dataIdx++;

        // Duplicate detection.
        // These may be valid, e.g. in face rects. All we need to have
        // is a unique Vue key for the v-for loop.
        if (seen.has(photo.fileid)) {
          const val = seen.get(photo.fileid);
          photo.key = `${photo.fileid}-${val}`;
          seen.set(photo.fileid, val + 1);
        } else {
          photo.key = `${photo.fileid}`;
          seen.set(photo.fileid, 1);
        }

        // Add photo to row
        row.photos.push(photo);
      }

      // Restore selection day
      this.selectionManager.restoreDay(day);

      // Rows that were removed
      const removedRows: IRow[] = [];
      let headRemoved = false;

      // No rows, splice everything including the header
      if (data.length === 0) {
        removedRows.push(...this.list.splice(headIdx, 1));
        rowIdx = headIdx - 1;
        headRemoved = true;
        delete this.heads[dayId];
      }

      // Get rid of any extra rows
      let spliceCount = 0;
      for (
        let i = rowIdx + 1;
        i < this.list.length && this.list[i].type !== IRowType.HEAD;
        i++
      ) {
        spliceCount++;
      }
      if (spliceCount > 0) {
        removedRows.push(...this.list.splice(rowIdx + 1, spliceCount));
      }

      // Update size delta for removed rows and remove from day
      for (const row of removedRows) {
        // Scroll up if if above visible range
        if (rowY < scrollTop) {
          scrollTop -= row.size;
        }
        needAdjust = true;

        // Remove from day
        const idx = head.day.rows.indexOf(row);
        if (idx >= 0) head.day.rows.splice(idx, 1);
      }

      // This will be true even if the head is being spliced
      // because one row is always removed in that case
      if (needAdjust) {
        if (headRemoved) {
          // If the head was removed, we need a reflow,
          // or adjust isn't going to work right
          this.scrollerManager.reflow();
        } else {
          // Otherwise just adjust the ticks
          this.scrollerManager.adjust();
        }

        // Scroll to new position
        (<any>this.$refs.recycler).$el.scrollTop = scrollTop;
      }
    },

    /** Add and get a new blank photos row */
    addRow(day: IDay): IRow {
      let rowType = IRowType.PHOTOS;
      if (day.dayid === this.TagDayID.FOLDERS) {
        rowType = IRowType.FOLDERS;
      }

      // Create new row
      const row = {
        id: `${day.dayid}-${day.rows.length}`,
        num: day.rows.length,
        photos: [],
        type: rowType,
        size: this.rowHeight,
        dayId: day.dayid,
        day: day,
      };

      // Add to day
      day.rows.push(row);

      return row;
    },

    /**
     * Delete elements from main view with some animation
     *
     * This is also going to update day.detail for you and make
     * a call to processDay so just pass it the list of ids to
     * delete and the days that were updated.
     *
     * @param delPhotos photos to delete
     */
    async deleteFromViewWithAnimation(delPhotos: IPhoto[]) {
      // Only keep photos with day
      delPhotos = delPhotos.filter((p) => p?.d);
      if (delPhotos.length === 0) return;

      // Get all days that need to be updatd
      const updatedDays = new Set<IDay>(delPhotos.map((p) => p.d));
      const delPhotosSet = new Set(delPhotos);

      // Animate the deletion
      for (const photo of delPhotos) {
        photo.flag |= this.c.FLAG_LEAVING;
      }

      // wait for 200ms
      await new Promise((resolve) => setTimeout(resolve, 200));

      // clear selection at this point
      this.selectionManager.clearSelection(delPhotos);

      // Reflow all touched days
      for (const day of updatedDays) {
        const newDetail = day.detail.filter((p) => !delPhotosSet.has(p));
        this.processDay(day.dayid, newDetail);
      }
    },
  },
});
</script>

<style lang="scss" scoped>
@mixin phone {
  @media (max-width: 768px) {
    @content;
  }
}

/** Main view */
.container {
  height: 100%;
  width: 100%;
  overflow: hidden;
  user-select: none;

  * {
    -webkit-tap-highlight-color: transparent;
    -webkit-touch-callout: none;
  }
}

.recycler {
  will-change: scroll-position;
  contain: strict;
  height: 300px;
  width: calc(100% + 20px);
  transition: opacity 0.2s ease-in-out;

  :deep .vue-recycle-scroller__slot {
    contain: content;
  }

  :deep .vue-recycle-scroller__item-wrapper {
    contain: strict;
  }

  :deep .vue-recycle-scroller__item-view {
    contain: layout style;
  }

  &.empty {
    opacity: 0;
    transition: none;
  }
}

.recycler .photo {
  contain: strict;
  display: block;
  position: absolute;
  top: 0;
  left: 0;
  cursor: pointer;
  height: 100%;
  transition: width 0.2s ease-in-out, height 0.2s ease-in-out,
    transform 0.2s ease-in-out; // reflow
}

.head-row {
  contain: strict;
  padding-top: 10px;
  padding-left: 3px;
  font-size: 0.9em;

  > div {
    position: relative;
    &.super {
      font-size: 1.4em;
      font-weight: bold;
      margin-bottom: 4px;
    }
    &.main {
      display: inline-block;
      font-weight: 600;
    }
  }

  .select {
    position: absolute;
    left: 0;
    top: 50%;
    display: none;
    opacity: 0;
    transform: translateY(-45%);
    transition: opacity 0.2s ease;
    border-radius: 50%;
    cursor: pointer;
  }
  .name {
    display: block;
    transition: transform 0.2s ease;
    cursor: pointer;
    font-size: 1.075em;
  }

  :hover,
  &.selected {
    .select {
      display: flex;
      opacity: 0.7;
    }
    .name {
      transform: translateX(24px);
    }
  }
  &.selected .select {
    opacity: 1;
    color: var(--color-primary);
  }

  @include phone {
    transform: translateX(8px);
  }
}

/** Static and dynamic top matter */
.top-matter {
  padding-top: 4px;
  @include phone {
    padding-left: 40px;
  }
}
.recycler-before {
  width: 100%;
  > .text {
    font-size: 1.2em;
    padding-top: 13px;
    padding-left: 8px;
    @include phone {
      padding-left: 48px;
    }
  }
}
</style><|MERGE_RESOLUTION|>--- conflicted
+++ resolved
@@ -229,54 +229,7 @@
     this.selectionManager = <any>this.$refs.selectionManager;
     this.scrollerManager = <any>this.$refs.scrollerManager;
     this.routeChange(this.$route);
-<<<<<<< HEAD
-  }
-
-  @Watch("$route")
-  async routeChange(to: any, from?: any) {
-    if (from?.path !== to.path || from.query !== to.query) {
-      await this.refresh();
-    }
-
-    // The viewer might change the route immediately again
-    await this.$nextTick();
-
-    // Check if hash has changed
-    const viewerIsOpen = (this.$refs.viewer as any).isOpen;
-    if (from?.hash !== to.hash && to.hash?.startsWith("#v") && !viewerIsOpen) {
-      // Open viewer
-      const parts = to.hash.split("/");
-      if (parts.length !== 3) return;
-
-      // Get params
-      const dayid = parseInt(parts[1]);
-      const key = parts[2];
-      if (isNaN(dayid) || !key) return;
-
-      // Get day
-      const day = this.heads[dayid]?.day;
-      if (day && !day.detail) {
-        const state = this.state;
-        await this.fetchDay(dayid, true);
-        if (state !== this.state) return;
-      }
-
-      // Find photo
-      const photo = day?.detail?.find((p) => p.key === key);
-      if (!photo) return;
-
-      // Scroll to photo if initializing
-      if (!from) {
-        const index = this.list.findIndex(
-          (r) => r.day.dayid === dayid && r.photos?.includes(photo)
-        );
-        if (index !== -1) {
-          (this.$refs.recycler as any).scrollToItem(index);
-        }
-      }
-=======
   },
->>>>>>> 5ce8e1d4
 
   watch: {
     async $route(to: any, from?: any) {
@@ -368,7 +321,7 @@
 
   methods: {
     async routeChange(to: any, from?: any) {
-      if (from?.path !== to.path) {
+      if (from?.path !== to.path || from.query !== to.query) {
         await this.refresh();
       }
 
@@ -679,6 +632,9 @@
       // Folder
       if (this.$route.name === "folders") {
         query.set("folder", utils.getFolderRoutePath(this.config_foldersPath));
+        if(this.$route.query.recursive === "1") {
+          query.set("recursive", "1");
+        }
       }
 
       // Archive
@@ -724,22 +680,12 @@
       return query;
     },
 
-<<<<<<< HEAD
-    // Folder
-    if (this.$route.name === "folders") {
-      query.set("folder", utils.getFolderRoutePath(this.config_foldersPath));
-      if(this.$route.query.recursive === "1") {
-        query.set("recursive", "1");
-      }
-    }
-=======
     /** Get name of header */
     getHeadName(head: IHeadRow) {
       // Check cache
       if (head.name) {
         return head.name;
       }
->>>>>>> 5ce8e1d4
 
       // Special headers
       if (this.TagDayIDValueSet.has(head.dayId)) {
