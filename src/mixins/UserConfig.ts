/**
 * @copyright Copyright (c) 2020 John Molakvoæ <skjnldsv@protonmail.com>
 *
 * @author John Molakvoæ <skjnldsv@protonmail.com>
 *
 * @license AGPL-3.0-or-later
 *
 * This program is free software: you can redistribute it and/or modify
 * it under the terms of the GNU Affero General Public License as
 * published by the Free Software Foundation, either version 3 of the
 * License, or (at your option) any later version.
 *
 * This program is distributed in the hope that it will be useful,
 * but WITHOUT ANY WARRANTY; without even the implied warranty of
 * MERCHANTABILITY or FITNESS FOR A PARTICULAR PURPOSE.  See the
 * GNU Affero General Public License for more details.
 *
 * You should have received a copy of the GNU Affero General Public License
 * along with this program. If not, see <http://www.gnu.org/licenses/>.
 *
 */

import { Component, Vue } from 'vue-property-decorator';
import { emit, subscribe, unsubscribe } from '@nextcloud/event-bus'
import { generateUrl } from '@nextcloud/router'
import { loadState } from '@nextcloud/initial-state'
import axios from '@nextcloud/axios'

const eventName = 'memories:user-config-changed'
const localSettings = ['squareThumbs', 'showFaceRect'];

@Component
export default class UserConfig extends Vue {
    config_timelinePath: string = loadState('memories', 'timelinePath') || '';
    config_foldersPath: string = loadState('memories', 'foldersPath') || '/';
    config_showHidden = loadState('memories', 'showHidden') === "true";

    config_tagsEnabled = Boolean(loadState('memories', 'systemtags'));
    config_recognizeEnabled = Boolean(loadState('memories', 'recognize'));
    config_mapsEnabled = Boolean(loadState('memories', 'maps'));
<<<<<<< HEAD
=======
    config_albumsEnabled = Boolean(loadState('memories', 'albums'));
>>>>>>> 1af61db5

    config_squareThumbs = localStorage.getItem('memories_squareThumbs') === '1';
    config_showFaceRect = localStorage.getItem('memories_showFaceRect') === '1';

    config_eventName = eventName;

    created() {
        subscribe(eventName, this.updateLocalSetting)
    }

    beforeDestroy() {
        unsubscribe(eventName, this.updateLocalSetting)
    }

    updateLocalSetting({ setting, value }) {
        this['config_' + setting] = value
    }

    async updateSetting(setting: string) {
        const value = this['config_' + setting]

        if (localSettings.includes(setting)) {
            if (typeof value === 'boolean') {
                localStorage.setItem('memories_' + setting, value ? '1' : '0')
            } else {
                localStorage.setItem('memories_' + setting, value)
            }
        } else {
            // Long time save setting
            await axios.put(generateUrl('apps/memories/api/config/' + setting), {
                value: value.toString(),
            });
        }

        // Visible elements update setting
        emit(eventName, { setting, value });
    }
}<|MERGE_RESOLUTION|>--- conflicted
+++ resolved
@@ -38,10 +38,7 @@
     config_tagsEnabled = Boolean(loadState('memories', 'systemtags'));
     config_recognizeEnabled = Boolean(loadState('memories', 'recognize'));
     config_mapsEnabled = Boolean(loadState('memories', 'maps'));
-<<<<<<< HEAD
-=======
     config_albumsEnabled = Boolean(loadState('memories', 'albums'));
->>>>>>> 1af61db5
 
     config_squareThumbs = localStorage.getItem('memories_squareThumbs') === '1';
     config_showFaceRect = localStorage.getItem('memories_showFaceRect') === '1';
