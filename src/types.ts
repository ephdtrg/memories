--- conflicted
+++ resolved
@@ -97,8 +97,6 @@
     previews?: IPhoto[];
 }
 
-<<<<<<< HEAD
-=======
 export interface IAlbum extends ITag {
     /** ID of album */
     album_id: number;
@@ -112,7 +110,6 @@
     last_added_photo: number;
 }
 
->>>>>>> 1af61db5
 export interface IFaceRect {
     w: number;
     h: number;
@@ -200,9 +197,5 @@
     /** Action to perform */
     callback: (selection: Map<number, IPhoto>) => Promise<void>;
     /** Condition to check for including */
-<<<<<<< HEAD
-    if?: () => boolean;
-=======
     if?: (self?: any) => boolean;
->>>>>>> 1af61db5
 }