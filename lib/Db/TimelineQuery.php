--- conflicted
+++ resolved
@@ -9,10 +9,7 @@
 
 class TimelineQuery
 {
-<<<<<<< HEAD
-=======
     use TimelineQueryAlbums;
->>>>>>> 1af61db5
     use TimelineQueryDays;
     use TimelineQueryFaces;
     use TimelineQueryFilters;
@@ -25,8 +22,6 @@
         $this->connection = $connection;
     }
 
-<<<<<<< HEAD
-=======
     public static function debugQuery(IQueryBuilder &$query, string $sql = '')
     {
         // Print the query and exit
@@ -48,7 +43,6 @@
         return $sql;
     }
 
->>>>>>> 1af61db5
     public function getInfoById(int $id): array
     {
         $qb = $this->connection->getQueryBuilder();
