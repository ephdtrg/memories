<?php

declare(strict_types=1);

/**
 * @copyright Copyright (c) 2022, Varun Patil <radialapps@gmail.com>
 * @author Varun Patil <radialapps@gmail.com>
 * @license AGPL-3.0-or-later
 *
 * This program is free software: you can redistribute it and/or modify
 * it under the terms of the GNU Affero General Public License as
 * published by the Free Software Foundation, either version 3 of the
 * License, or (at your option) any later version.
 *
 * This program is distributed in the hope that it will be useful,
 * but WITHOUT ANY WARRANTY; without even the implied warranty of
 * MERCHANTABILITY or FITNESS FOR A PARTICULAR PURPOSE.  See the
 * GNU Affero General Public License for more details.
 *
 * You should have received a copy of the GNU Affero General Public License
 * along with this program.  If not, see <http://www.gnu.org/licenses/>.
 */

namespace OCA\Memories\Command;

use OCP\IConfig;
use Symfony\Component\Console\Command\Command;
use Symfony\Component\Console\Input\InputInterface;
use Symfony\Component\Console\Output\OutputInterface;

class VideoSetup extends Command
{
    protected IConfig $config;
    protected OutputInterface $output;

    public function __construct(
        IConfig $config
    ) {
        parent::__construct();
        $this->config = $config;
    }

    protected function configure(): void
    {
        $this
            ->setName('memories:video-setup')
            ->setDescription('Setup video streaming')
        ;
    }

    protected function execute(InputInterface $input, OutputInterface $output): int
    {
        // Preset executables
        $ffmpegPath = $this->config->getSystemValue('memories.ffmpeg_path', 'ffmpeg');
        $ffprobePath = $this->config->getSystemValue('memories.ffprobe_path', 'ffprobe');

        // Get ffmpeg version
        $ffmpeg = shell_exec("{$ffmpegPath} -version");
        if (false === strpos($ffmpeg, 'ffmpeg version')) {
            $ffmpeg = null;
            $output->writeln('<error>ffmpeg is not installed</error>');
        } else {
            $output->writeln('ffmpeg is installed');
        }

        // Get ffprobe version
        $ffprobe = shell_exec("{$ffprobePath} -version");
        if (false === strpos($ffprobe, 'ffprobe version')) {
            $ffprobe = null;
            $output->writeln('<error>ffprobe is not installed</error>');
        } else {
            $output->writeln('ffprobe is installed');
        }

        if (null === $ffmpeg || null === $ffprobe) {
            $output->writeln('ffmpeg and ffprobe are required for video transcoding');

            return $this->suggestDisable($output);
        }

        // Check go-vod binary
        $output->writeln('Checking for go-vod binary');

        // Detect architecture
        $arch = \OCA\Memories\Util::getArch();

        if (!$arch) {
            $output->writeln('<error>Compatible go-vod binary not found</error>');
            $this->suggestGoVod($output);

            return $this->suggestDisable($output);
        }

        $goVodPath = realpath(__DIR__."/../../exiftool-bin/go-vod-{$arch}");
        $output->writeln("Trying go-vod from {$goVodPath}");
        chmod($goVodPath, 0755);

        $goVod = shell_exec($goVodPath.' test');
        if (!$goVod || false === strpos($goVod, 'test successful')) {
            $output->writeln('<error>go-vod could not be run</error>');
            $this->suggestGoVod($output);

            return $this->suggestDisable($output);
        }

        // Go transcode is working. Yay!
        $output->writeln('go-vod is installed!');
        $output->writeln('');
        $output->writeln('You can use transcoding and HLS streaming');
        $output->writeln('This is recommended for better performance, but has implications if');
        $output->writeln('you are using external storage or run Nextcloud on a slow system.');
        $output->writeln('');
        $output->writeln('Read the following documentation carefully before continuing:');
        $output->writeln('https://github.com/pulsejet/memories/wiki/Configuration');
        $output->writeln('');
        $output->writeln('Do you want to enable transcoding and HLS? [Y/n]');

        if ('n' === trim(fgets(fopen('php://stdin', 'r')))) {
            $this->config->setSystemValue('memories.no_transcode', true);
            $output->writeln('<error>Transcoding and HLS are now disabled</error>');

            return 0;
        }

        $this->config->setSystemValue('memories.transcoder', $goVodPath);
        $this->config->setSystemValue('memories.no_transcode', false);
        $output->writeln('Transcoding and HLS are now enabled! Monitor the output at /tmp/go-vod.log for any errors');
<<<<<<< HEAD
        $output->writeln('Restart the Nextcloud server for changes to take effect');
=======
        $output->writeln('You should restart the server for changes to take effect');
>>>>>>> 19386f24

        // Check for VAAPI
        $output->writeln("\nChecking for QSV (/dev/dri/renderD128)");
        if (file_exists('/dev/dri/renderD128')) {
            $output->writeln('QSV is available. Do you want to enable it? [Y/n]');

            if ('n' === trim(fgets(fopen('php://stdin', 'r')))) {
                $this->config->setSystemValue('memories.qsv', false);
                $output->writeln('QSV is now disabled');
            } else {
                $output->writeln("\nQSV is now enabled. You may still need to install the Intel Media Driver");
                $output->writeln('and ensure proper permissions for /dev/dri/renderD128.');
                $output->writeln('See the documentation for more details.');
                $this->config->setSystemValue('memories.qsv', true);
            }
        } else {
            $output->writeln('QSV is not available');
            $this->config->setSystemValue('memories.qsv', false);
        }

        return 0;
    }

    protected function suggestGoVod(OutputInterface $output): void
    {
        $output->writeln('You may build go-vod from source');
        $output->writeln('It can be downloaded from https://github.com/pulsejet/go-vod');
        $output->writeln('Once built, point the path to the binary in the config for `memories.transcoder`');
    }

    protected function suggestDisable(OutputInterface $output)
    {
        $output->writeln('Without transcoding, video playback may be slow and limited');
        $output->writeln('Do you want to disable transcoding and HLS streaming? [y/N]');
        if ('y' !== trim(fgets(fopen('php://stdin', 'r')))) {
            $output->writeln('Aborting');

            return 1;
        }

        $this->config->setSystemValue('memories.no_transcode', true);
        $output->writeln('<error>Transcoding and HLS are now disabled</error>');
        $output->writeln('You should restart the server for changes to take effect');

        return 0;
    }
}<|MERGE_RESOLUTION|>--- conflicted
+++ resolved
@@ -125,11 +125,7 @@
         $this->config->setSystemValue('memories.transcoder', $goVodPath);
         $this->config->setSystemValue('memories.no_transcode', false);
         $output->writeln('Transcoding and HLS are now enabled! Monitor the output at /tmp/go-vod.log for any errors');
-<<<<<<< HEAD
-        $output->writeln('Restart the Nextcloud server for changes to take effect');
-=======
         $output->writeln('You should restart the server for changes to take effect');
->>>>>>> 19386f24
 
         // Check for VAAPI
         $output->writeln("\nChecking for QSV (/dev/dri/renderD128)");
