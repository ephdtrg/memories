<?php

declare(strict_types=1);

/**
 * @copyright Copyright (c) 2020 John Molakvoæ <skjnldsv@protonmail.com>
 * @author John Molakvoæ <skjnldsv@protonmail.com>
 * @license AGPL-3.0-or-later
 *
 * This program is free software: you can redistribute it and/or modify
 * it under the terms of the GNU Affero General Public License as
 * published by the Free Software Foundation, either version 3 of the
 * License, or (at your option) any later version.
 *
 * This program is distributed in the hope that it will be useful,
 * but WITHOUT ANY WARRANTY; without even the implied warranty of
 * MERCHANTABILITY or FITNESS FOR A PARTICULAR PURPOSE. See the
 * GNU Affero General Public License for more details.
 *
 * You should have received a copy of the GNU Affero General Public License
 * along with this program. If not, see <http://www.gnu.org/licenses/>.
 */

namespace OCA\Memories\Controller;

use OCA\Memories\AppInfo\Application;
use OCA\Memories\Db\TimelineQuery;
use OCA\Memories\Db\TimelineWrite;
use OCA\Memories\Exif;
use OCP\App\IAppManager;
use OCP\AppFramework\Controller;
use OCP\AppFramework\Http;
use OCP\AppFramework\Http\ContentSecurityPolicy;
use OCP\AppFramework\Http\DataDisplayResponse;
use OCP\AppFramework\Http\DataResponse;
use OCP\AppFramework\Http\JSONResponse;
use OCP\AppFramework\Http\StreamResponse;
use OCP\Files\FileInfo;
use OCP\Files\Folder;
use OCP\Files\IRootFolder;
use OCP\IConfig;
use OCP\IDBConnection;
use OCP\IPreview;
use OCP\IRequest;
use OCP\IUserSession;

class ApiController extends Controller
{
    private IConfig $config;
    private IUserSession $userSession;
    private IDBConnection $connection;
    private IRootFolder $rootFolder;
    private IAppManager $appManager;
    private TimelineQuery $timelineQuery;
    private TimelineWrite $timelineWrite;
    private IPreview $preview;

    public function __construct(
        IRequest $request,
        IConfig $config,
        IUserSession $userSession,
        IDBConnection $connection,
        IRootFolder $rootFolder,
        IAppManager $appManager,
        IPreview $preview
    ) {
        parent::__construct(Application::APPNAME, $request);

        $this->config = $config;
        $this->userSession = $userSession;
        $this->connection = $connection;
        $this->rootFolder = $rootFolder;
        $this->appManager = $appManager;
        $this->previewManager = $preview;
        $this->timelineQuery = new TimelineQuery($this->connection);
        $this->timelineWrite = new TimelineWrite($connection, $preview);
    }

    /**
     * @NoAdminRequired
     */
    public function days(): JSONResponse
    {
        $user = $this->userSession->getUser();
        if (null === $user) {
            return new JSONResponse([], Http::STATUS_PRECONDITION_FAILED);
        }
        $uid = $user->getUID();

        // Get the folder to show
        $folder = $this->getRequestFolder();
        $recursive = null === $this->request->getParam('folder');
        $archive = null !== $this->request->getParam('archive');
        if (null === $folder) {
            return new JSONResponse(['message' => 'Folder not found'], Http::STATUS_NOT_FOUND);
<<<<<<< HEAD
=======
        }

        // Remove folder if album
        // Permissions will be checked during the transform
        if ($this->request->getParam('album')) {
            $folder = null;
>>>>>>> 1af61db5
        }

        // Run actual query
        try {
            $list = $this->timelineQuery->getDays(
                $folder,
                $uid,
                $recursive,
                $archive,
                $this->getTransformations(true),
            );

            // Preload some day responses
            $this->preloadDays($list, $folder, $recursive, $archive);

            // Add subfolder info if querying non-recursively
            if (!$recursive) {
                array_unshift($list, $this->getSubfoldersEntry($folder));
            }

            return new JSONResponse($list, Http::STATUS_OK);
        } catch (\Exception $e) {
            return new JSONResponse(['message' => $e->getMessage()], Http::STATUS_INTERNAL_SERVER_ERROR);
        }
    }

    /**
     * @NoAdminRequired
     */
    public function dayPost(): JSONResponse
    {
        $id = $this->request->getParam('body_ids');
        if (null === $id) {
            return new JSONResponse([], Http::STATUS_BAD_REQUEST);
        }

        return $this->day($id);
    }

    /**
     * @NoAdminRequired
     */
    public function day(string $id): JSONResponse
    {
        $user = $this->userSession->getUser();
        if (null === $user) {
            return new JSONResponse([], Http::STATUS_PRECONDITION_FAILED);
        }
        $uid = $user->getUID();

        // Check for wildcard
        $day_ids = [];
        if ('*' === $id) {
            $day_ids = null;
        } else {
            // Split at commas and convert all parts to int
            $day_ids = array_map(function ($part) {
                return (int) $part;
            }, explode(',', $id));
        }

        // Check if $day_ids is empty
        if (null !== $day_ids && 0 === \count($day_ids)) {
            return new JSONResponse([], Http::STATUS_OK);
        }

        // Get the folder to show
        $folder = $this->getRequestFolder();
        $recursive = null === $this->request->getParam('folder');
        $archive = null !== $this->request->getParam('archive');
        if (null === $folder) {
            return new JSONResponse([], Http::STATUS_NOT_FOUND);
        }

        // Run actual query
        try {
            $list = $this->timelineQuery->getDay(
                $folder,
                $uid,
                $day_ids,
                $recursive,
                $archive,
                $this->getTransformations(false),
            );

            return new JSONResponse($list, Http::STATUS_OK);
        } catch (\Exception $e) {
            return new JSONResponse(['message' => $e->getMessage()], Http::STATUS_INTERNAL_SERVER_ERROR);
        }
    }

    /**
     * Get subfolders entry for days response.
     */
    public function getSubfoldersEntry(Folder &$folder)
    {
        // Ugly: get the view of the folder with reflection
        // This is unfortunately the only way to get the contents of a folder
        // matching a MIME type without using SEARCH, which is deep
        $rp = new \ReflectionProperty('\OC\Files\Node\Node', 'view');
        $rp->setAccessible(true);
        $view = $rp->getValue($folder);

        // Get the subfolders
        $folders = $view->getDirectoryContent($folder->getPath(), FileInfo::MIMETYPE_FOLDER, $folder);

        // Sort by name
        usort($folders, function ($a, $b) {
            return strnatcmp($a->getName(), $b->getName());
        });

        // Process to response type
        return [
            'dayid' => \OCA\Memories\Util::$TAG_DAYID_FOLDERS,
            'count' => \count($folders),
            'detail' => array_map(function ($node) {
                return [
                    'fileid' => $node->getId(),
                    'name' => $node->getName(),
                    'isfolder' => 1,
                    'path' => $node->getPath(),
                ];
            }, $folders, []),
        ];
    }

    /**
     * @NoAdminRequired
     *
     * Get list of tags with counts of images
     */
    public function tags(): JSONResponse
    {
        $user = $this->userSession->getUser();
        if (null === $user) {
            return new JSONResponse([], Http::STATUS_PRECONDITION_FAILED);
        }

        // Check tags enabled for this user
        if (!$this->tagsIsEnabled()) {
            return new JSONResponse(['message' => 'Tags not enabled for user'], Http::STATUS_PRECONDITION_FAILED);
        }

        // If this isn't the timeline folder then things aren't going to work
        $folder = $this->getRequestFolder();
        if (null === $folder) {
            return new JSONResponse([], Http::STATUS_NOT_FOUND);
        }

        // Run actual query
        $list = $this->timelineQuery->getTags(
            $folder,
        );

<<<<<<< HEAD
        // Preload all tag previews
        $this->timelineQuery->getTagPreviews($list, $folder);
=======
        return new JSONResponse($list, Http::STATUS_OK);
    }

    /**
     * @NoAdminRequired
     *
     * Get previews for a tag
     */
    public function tagPreviews(): JSONResponse
    {
        $user = $this->userSession->getUser();
        if (null === $user) {
            return new JSONResponse([], Http::STATUS_PRECONDITION_FAILED);
        }

        // Check tags enabled for this user
        if (!$this->tagsIsEnabled()) {
            return new JSONResponse(['message' => 'Tags not enabled for user'], Http::STATUS_PRECONDITION_FAILED);
        }

        // If this isn't the timeline folder then things aren't going to work
        $folder = $this->getRequestFolder();
        if (null === $folder) {
            return new JSONResponse([], Http::STATUS_NOT_FOUND);
        }

        // Get the tag
        $tagName = $this->request->getParam('tag');

        // Run actual query
        $list = $this->timelineQuery->getTagPreviews(
            $tagName,
            $folder,
        );

        return new JSONResponse($list, Http::STATUS_OK);
    }

    /**
     * @NoAdminRequired
     *
     * Get list of albums with counts of images
     */
    public function albums(): JSONResponse
    {
        $user = $this->userSession->getUser();
        if (null === $user) {
            return new JSONResponse([], Http::STATUS_PRECONDITION_FAILED);
        }

        // Check tags enabled for this user
        if (!$this->albumsIsEnabled()) {
            return new JSONResponse(['message' => 'Albums not enabled for user'], Http::STATUS_PRECONDITION_FAILED);
        }

        // Run actual query
        $list = [];
        $t = (int) $this->request->getParam('t');
        if ($t & 1) { // personal
            $list = array_merge($list, $this->timelineQuery->getAlbums($user->getUID()));
        }
        if ($t & 2) { // shared
            $list = array_merge($list, $this->timelineQuery->getAlbums($user->getUID(), true));
        }
>>>>>>> 1af61db5

        return new JSONResponse($list, Http::STATUS_OK);
    }

    /**
     * @NoAdminRequired
     *
     * Get list of faces with counts of images
     */
    public function faces(): JSONResponse
    {
        $user = $this->userSession->getUser();
        if (null === $user) {
            return new JSONResponse([], Http::STATUS_PRECONDITION_FAILED);
        }

        // Check faces enabled for this user
        if (!$this->recognizeIsEnabled()) {
            return new JSONResponse(['message' => 'Recognize app not enabled or not v3+'], Http::STATUS_PRECONDITION_FAILED);
        }

        // If this isn't the timeline folder then things aren't going to work
        $folder = $this->getRequestFolder();
        if (null === $folder) {
            return new JSONResponse([], Http::STATUS_NOT_FOUND);
        }

        // Run actual query
        $list = $this->timelineQuery->getFaces(
            $folder,
        );

        return new JSONResponse($list, Http::STATUS_OK);
    }

    /**
     * @NoAdminRequired
     *
     * @NoCSRFRequired
     *
     * Get face preview image cropped with imagick
     *
     * @return DataResponse
     */
    public function facePreview(string $id): Http\Response
    {
        $user = $this->userSession->getUser();
        if (null === $user) {
            return new DataResponse([], Http::STATUS_PRECONDITION_FAILED);
        }

        // Check faces enabled for this user
        if (!$this->recognizeIsEnabled()) {
            return new DataResponse([], Http::STATUS_PRECONDITION_FAILED);
        }

        // Get folder to search for
        $folder = $this->getRequestFolder();
        if (null === $folder) {
            return new JSONResponse([], Http::STATUS_NOT_FOUND);
        }

        // Run actual query
        $detections = $this->timelineQuery->getFacePreviewDetection($folder, (int) $id);
        if (null === $detections || 0 === \count($detections)) {
            return new DataResponse([], Http::STATUS_NOT_FOUND);
        }

        // Find the first detection that has a preview
        $preview = null;
        foreach ($detections as &$detection) {
            // Get the file (also checks permissions)
            $files = $folder->getById($detection['file_id']);
            if (0 === \count($files) || FileInfo::TYPE_FILE !== $files[0]->getType()) {
                continue;
            }

            // Get (hopefully cached) preview image
            try {
                $preview = $this->previewManager->getPreview($files[0], 2048, 2048, false);
            } catch (\Exception $e) {
                continue;
            }

            // Got the preview
            break;
        }

        // Make sure the preview is valid
        if (null === $preview) {
            return new DataResponse([], Http::STATUS_NOT_FOUND);
        }

        // Crop image
        $image = new \Imagick();
        $image->readImageBlob($preview->getContent());
        $iw = $image->getImageWidth();
        $ih = $image->getImageHeight();
        $dw = (float) $detection['width'];
        $dh = (float) $detection['height'];
        $dcx = (float) $detection['x'] + (float) $detection['width'] / 2;
        $dcy = (float) $detection['y'] + (float) $detection['height'] / 2;
        $faceDim = max($dw * $iw, $dh * $ih) * 1.5;
        $image->cropImage(
            (int) $faceDim,
            (int) $faceDim,
            (int) ($dcx * $iw - $faceDim / 2),
            (int) ($dcy * $ih - $faceDim / 2),
        );
        $image->scaleImage(256, 256, true);
        $blob = $image->getImageBlob();

        // Create and send response
        $response = new DataDisplayResponse($blob, Http::STATUS_OK, [
            'Content-Type' => $image->getImageMimeType(),
        ]);
        $response->cacheFor(3600 * 24, false, false);

        return $response;
    }

    /**
     * @NoAdminRequired
     *
     * Get image info for one file
     *
     * @param string fileid
     */
    public function imageInfo(string $id): JSONResponse
    {
        $user = $this->userSession->getUser();
        if (null === $user) {
            return new JSONResponse([], Http::STATUS_PRECONDITION_FAILED);
        }
        $userFolder = $this->rootFolder->getUserFolder($user->getUID());

        // Check for permissions and get numeric Id
        $file = $userFolder->getById((int) $id);
        if (0 === \count($file)) {
            return new JSONResponse([], Http::STATUS_NOT_FOUND);
        }
        $file = $file[0];

        // Get the image info
        $info = $this->timelineQuery->getInfoById($file->getId());

        return new JSONResponse($info, Http::STATUS_OK);
    }

    /**
     * @NoAdminRequired
     *
     * Change exif data for one file
     *
     * @param string fileid
     */
    public function imageEdit(string $id): JSONResponse
    {
        $user = $this->userSession->getUser();
        if (null === $user) {
            return new JSONResponse([], Http::STATUS_PRECONDITION_FAILED);
        }
        $userFolder = $this->rootFolder->getUserFolder($user->getUID());

        // Check for permissions and get numeric Id
        $file = $userFolder->getById((int) $id);
        if (0 === \count($file)) {
            return new JSONResponse([], Http::STATUS_NOT_FOUND);
        }
        $file = $file[0];

        // Check if user has permissions
        if (!$file->isUpdateable()) {
            return new JSONResponse([], Http::STATUS_FORBIDDEN);
        }

        // Get new date from body
        $body = $this->request->getParams();
        if (!isset($body['date'])) {
            return new JSONResponse(['message' => 'Missing date'], Http::STATUS_BAD_REQUEST);
        }

        // Make sure the date is valid
        try {
            Exif::parseExifDate($body['date']);
        } catch (\Exception $e) {
            return new JSONResponse(['message' => $e->getMessage()], Http::STATUS_BAD_REQUEST);
        }

        // Update date
        try {
            $res = Exif::updateExifDate($file, $body['date']);
            if (false === $res) {
                return new JSONResponse([], Http::STATUS_INTERNAL_SERVER_ERROR);
            }
        } catch (\Exception $e) {
            return new JSONResponse(['message' => $e->getMessage()], Http::STATUS_INTERNAL_SERVER_ERROR);
        }

        // Reprocess the file
        $this->timelineWrite->processFile($file, true);

        return $this->imageInfo($id);
    }

    /**
     * @NoAdminRequired
     *
     * Move one file to the archive folder
     *
     * @param string fileid
     */
    public function archive(string $id): JSONResponse
    {
        $user = $this->userSession->getUser();
        if (null === $user) {
            return new JSONResponse(['message' => 'Not logged in'], Http::STATUS_PRECONDITION_FAILED);
        }
        $uid = $user->getUID();
        $userFolder = $this->rootFolder->getUserFolder($uid);

        // Check for permissions and get numeric Id
        $file = $userFolder->getById((int) $id);
        if (0 === \count($file)) {
            return new JSONResponse(['message' => 'No such file'], Http::STATUS_NOT_FOUND);
        }
        $file = $file[0];

        // Check if user has permissions
        if (!$file->isUpdateable()) {
            return new JSONResponse(['message' => 'Cannot update this file'], Http::STATUS_FORBIDDEN);
        }

        // Create archive folder in the root of the user's configured timeline
        $timelinePath = Exif::removeExtraSlash(Exif::getPhotosPath($this->config, $uid));
        $timelineFolder = $userFolder->get($timelinePath);
        if (null === $timelineFolder || !$timelineFolder instanceof Folder) {
            return new JSONResponse(['message' => 'Cannot get timeline'], Http::STATUS_INTERNAL_SERVER_ERROR);
        }
        if (!$timelineFolder->isCreatable()) {
            return new JSONResponse(['message' => 'Cannot create archive folder'], Http::STATUS_FORBIDDEN);
        }

        // Get path of current file relative to the timeline folder
        // remove timelineFolder path from start of file path
        $timelinePath = $timelineFolder->getPath(); // no trailing slash
        if (substr($file->getPath(), 0, \strlen($timelinePath)) !== $timelinePath) {
            return new JSONResponse(['message' => 'Files outside timeline cannot be archived'], Http::STATUS_INTERNAL_SERVER_ERROR);
        }
        $relativePath = substr($file->getPath(), \strlen($timelinePath)); // has a leading slash

        // Final path of the file including the file name
        $destinationPath = '';

        // Check if we want to archive or unarchive
        $body = $this->request->getParams();
        $unarchive = isset($body['archive']) && false === $body['archive'];

        // Get if the file is already in the archive (relativePath starts with archive)
        $archiveFolderWithLeadingSlash = '/'.\OCA\Memories\Util::$ARCHIVE_FOLDER;
        if (substr($relativePath, 0, \strlen($archiveFolderWithLeadingSlash)) === $archiveFolderWithLeadingSlash) {
            // file already in archive, remove it instead
            $destinationPath = substr($relativePath, \strlen($archiveFolderWithLeadingSlash));
            if (!$unarchive) {
                return new JSONResponse(['message' => 'File already archived'], Http::STATUS_BAD_REQUEST);
            }
        } else {
            // file not in archive, put it in there
            $destinationPath = Exif::removeExtraSlash(\OCA\Memories\Util::$ARCHIVE_FOLDER.$relativePath);
            if ($unarchive) {
                return new JSONResponse(['message' => 'File not archived'], Http::STATUS_BAD_REQUEST);
            }
        }

        // Remove the filename
        $destinationFolders = explode('/', $destinationPath);
        array_pop($destinationFolders);

        // Create folder tree
        $folder = $timelineFolder;
        foreach ($destinationFolders as $folderName) {
            if ('' === $folderName) {
                continue;
            }

            try {
                $existingFolder = $folder->get($folderName.'/');
                if (!$existingFolder instanceof Folder) {
                    throw new \OCP\Files\NotFoundException('Not a folder');
                }
                $folder = $existingFolder;
            } catch (\OCP\Files\NotFoundException $e) {
                try {
                    $folder = $folder->newFolder($folderName);
                } catch (\OCP\Files\NotPermittedException $e) {
                    return new JSONResponse(['message' => 'Failed to create folder'], Http::STATUS_FORBIDDEN);
                }
            }
        }

        // Move file to archive folder
        try {
            $file->move($folder->getPath().'/'.$file->getName());
        } catch (\OCP\Files\NotPermittedException $e) {
            return new JSONResponse(['message' => 'Failed to move file'], Http::STATUS_FORBIDDEN);
        } catch (\OCP\Files\NotFoundException $e) {
            return new JSONResponse(['message' => 'File not found'], Http::STATUS_INTERNAL_SERVER_ERROR);
        } catch (\OCP\Files\InvalidPathException $e) {
            return new JSONResponse(['message' => 'Invalid path'], Http::STATUS_INTERNAL_SERVER_ERROR);
        } catch (\OCP\Lock\LockedException $e) {
            return new JSONResponse(['message' => 'File is locked'], Http::STATUS_INTERNAL_SERVER_ERROR);
        }

        return new JSONResponse([], Http::STATUS_OK);
    }

    /**
     * @NoAdminRequired
     *
     * update preferences (user setting)
     *
     * @param string key the identifier to change
     * @param string value the value to set
     *
     * @return JSONResponse an empty JSONResponse with respective http status code
     */
    public function setUserConfig(string $key, string $value): JSONResponse
    {
        $user = $this->userSession->getUser();
        if (null === $user) {
            return new JSONResponse([], Http::STATUS_PRECONDITION_FAILED);
        }

        // Make sure not running in read-only mode
        if ($this->config->getSystemValue('memories.readonly', false)) {
            return new JSONResponse(['message' => 'Cannot change settings in readonly mode'], Http::STATUS_FORBIDDEN);
        }

        $userId = $user->getUid();
        $this->config->setUserValue($userId, Application::APPNAME, $key, $value);

        return new JSONResponse([], Http::STATUS_OK);
    }

    /**
     * @NoAdminRequired
     *
     * @NoCSRFRequired
     */
    public function serviceWorker(): StreamResponse
    {
        $response = new StreamResponse(__DIR__.'/../../js/memories-service-worker.js');
        $response->setHeaders([
            'Content-Type' => 'application/javascript',
            'Service-Worker-Allowed' => '/',
        ]);
        $policy = new ContentSecurityPolicy();
        $policy->addAllowedWorkerSrcDomain("'self'");
        $policy->addAllowedScriptDomain("'self'");
        $policy->addAllowedConnectDomain("'self'");
        $response->setContentSecurityPolicy($policy);

        return $response;
    }

    /**
     * Get transformations depending on the request.
     *
     * @param bool $aggregateOnly Only apply transformations for aggregation (days call)
     */
    private function getTransformations(bool $aggregateOnly)
    {
        $transforms = [];

        // Filter only favorites
        if ($this->request->getParam('fav')) {
            $transforms[] = [$this->timelineQuery, 'transformFavoriteFilter'];
        }

        // Filter only videos
        if ($this->request->getParam('vid')) {
            $transforms[] = [$this->timelineQuery, 'transformVideoFilter'];
        }

        // Filter only for one face
        if ($this->recognizeIsEnabled()) {
            $face = $this->request->getParam('face');
            if ($face) {
                $transforms[] = [$this->timelineQuery, 'transformFaceFilter', $face];
            }

            $faceRect = $this->request->getParam('facerect');
            if ($faceRect && !$aggregateOnly) {
                $transforms[] = [$this->timelineQuery, 'transformFaceRect', $face];
            }
        }

        // Filter only for one tag
        if ($this->tagsIsEnabled()) {
<<<<<<< HEAD
            $tagName = $this->request->getParam('tag');
            if ($tagName) {
=======
            if ($tagName = $this->request->getParam('tag')) {
>>>>>>> 1af61db5
                $transforms[] = [$this->timelineQuery, 'transformTagFilter', $tagName];
            }
        }

<<<<<<< HEAD
=======
        // Filter for one album
        if ($this->albumsIsEnabled()) {
            if ($albumId = $this->request->getParam('album')) {
                $transforms[] = [$this->timelineQuery, 'transformAlbumFilter', $albumId];
            }
        }

>>>>>>> 1af61db5
        // Limit number of responses for day query
        $limit = $this->request->getParam('limit');
        if ($limit) {
            $transforms[] = [$this->timelineQuery, 'transformLimitDay', (int) $limit];
        }

        return $transforms;
    }

<<<<<<< HEAD
    /** Preload a few "day" at the start of "days" response */
    private function preloadDays(array &$days, Folder &$folder, bool $recursive, bool $archive)
=======
    /**
     * Preload a few "day" at the start of "days" response.
     *
     * @param array       $days      the days array
     * @param null|Folder $folder    the folder to search in
     * @param bool        $recursive search in subfolders
     * @param bool        $archive   search in archive folder only
     */
    private function preloadDays(array &$days, &$folder, bool $recursive, bool $archive)
>>>>>>> 1af61db5
    {
        $uid = $this->userSession->getUser()->getUID();
        $transforms = $this->getTransformations(false);
        $preloaded = 0;
        $preloadDayIds = [];
        $preloadDays = [];
        foreach ($days as &$day) {
<<<<<<< HEAD
            if ($day['count'] <= 0) continue;
=======
            if ($day['count'] <= 0) {
                continue;
            }
>>>>>>> 1af61db5

            $preloaded += $day['count'];
            $preloadDayIds[] = $day['dayid'];
            $preloadDays[] = &$day;

<<<<<<< HEAD
            if ($preloaded >= 50 || count($preloadDayIds) > 5) { // should be enough
=======
            if ($preloaded >= 50 || \count($preloadDayIds) > 5) { // should be enough
>>>>>>> 1af61db5
                break;
            }
        }

        if (\count($preloadDayIds) > 0) {
            $allDetails = $this->timelineQuery->getDay(
                $folder,
                $uid,
                $preloadDayIds,
                $recursive,
                $archive,
                $transforms,
            );

            // Group into dayid
            $detailMap = [];
            foreach ($allDetails as &$detail) {
                $detailMap[$detail['dayid']][] = &$detail;
            }
            foreach ($preloadDays as &$day) {
                $m = $detailMap[$day['dayid']];
                if (isset($m) && null !== $m && \count($m) > 0) {
                    $day['detail'] = $m;
                }
            }
        }
    }

    /** Get the Folder object relevant to the request */
    private function getRequestFolder()
    {
        $uid = $this->userSession->getUser()->getUID();

        try {
            $folder = null;
            $folderPath = $this->request->getParam('folder');
            $forcedTimelinePath = $this->request->getParam('timelinePath');
            $userFolder = $this->rootFolder->getUserFolder($uid);

            if (null !== $folderPath) {
                $folder = $userFolder->get($folderPath);
            } elseif (null !== $forcedTimelinePath) {
                $folder = $userFolder->get($forcedTimelinePath);
            } else {
                $configPath = Exif::removeExtraSlash(Exif::getPhotosPath($this->config, $uid));
                $folder = $userFolder->get($configPath);
            }

            if (!$folder instanceof Folder) {
                throw new \Exception('Folder not found');
            }
        } catch (\Exception $e) {
            return null;
        }

        return $folder;
    }

    /**
<<<<<<< HEAD
=======
     * Check if albums are enabled for this user.
     */
    private function albumsIsEnabled(): bool
    {
        return \OCA\Memories\Util::albumsIsEnabled($this->appManager);
    }

    /**
>>>>>>> 1af61db5
     * Check if tags is enabled for this user.
     */
    private function tagsIsEnabled(): bool
    {
<<<<<<< HEAD
        return $this->appManager->isEnabledForUser('systemtags');
=======
        return \OCA\Memories\Util::tagsIsEnabled($this->appManager);
>>>>>>> 1af61db5
    }

    /**
     * Check if recognize is enabled for this user.
     */
    private function recognizeIsEnabled(): bool
    {
<<<<<<< HEAD
        if (!$this->appManager->isEnabledForUser('recognize')) {
            return false;
        }

        $v = $this->appManager->getAppInfo('recognize')['version'];

        return version_compare($v, '3.0.0-alpha', '>=');
=======
        return \OCA\Memories\Util::recognizeIsEnabled($this->appManager);
>>>>>>> 1af61db5
    }
}<|MERGE_RESOLUTION|>--- conflicted
+++ resolved
@@ -93,15 +93,12 @@
         $archive = null !== $this->request->getParam('archive');
         if (null === $folder) {
             return new JSONResponse(['message' => 'Folder not found'], Http::STATUS_NOT_FOUND);
-<<<<<<< HEAD
-=======
         }
 
         // Remove folder if album
         // Permissions will be checked during the transform
         if ($this->request->getParam('album')) {
             $folder = null;
->>>>>>> 1af61db5
         }
 
         // Run actual query
@@ -256,10 +253,6 @@
             $folder,
         );
 
-<<<<<<< HEAD
-        // Preload all tag previews
-        $this->timelineQuery->getTagPreviews($list, $folder);
-=======
         return new JSONResponse($list, Http::STATUS_OK);
     }
 
@@ -324,7 +317,6 @@
         if ($t & 2) { // shared
             $list = array_merge($list, $this->timelineQuery->getAlbums($user->getUID(), true));
         }
->>>>>>> 1af61db5
 
         return new JSONResponse($list, Http::STATUS_OK);
     }
@@ -724,18 +716,11 @@
 
         // Filter only for one tag
         if ($this->tagsIsEnabled()) {
-<<<<<<< HEAD
-            $tagName = $this->request->getParam('tag');
-            if ($tagName) {
-=======
             if ($tagName = $this->request->getParam('tag')) {
->>>>>>> 1af61db5
                 $transforms[] = [$this->timelineQuery, 'transformTagFilter', $tagName];
             }
         }
 
-<<<<<<< HEAD
-=======
         // Filter for one album
         if ($this->albumsIsEnabled()) {
             if ($albumId = $this->request->getParam('album')) {
@@ -743,7 +728,6 @@
             }
         }
 
->>>>>>> 1af61db5
         // Limit number of responses for day query
         $limit = $this->request->getParam('limit');
         if ($limit) {
@@ -753,10 +737,6 @@
         return $transforms;
     }
 
-<<<<<<< HEAD
-    /** Preload a few "day" at the start of "days" response */
-    private function preloadDays(array &$days, Folder &$folder, bool $recursive, bool $archive)
-=======
     /**
      * Preload a few "day" at the start of "days" response.
      *
@@ -766,7 +746,6 @@
      * @param bool        $archive   search in archive folder only
      */
     private function preloadDays(array &$days, &$folder, bool $recursive, bool $archive)
->>>>>>> 1af61db5
     {
         $uid = $this->userSession->getUser()->getUID();
         $transforms = $this->getTransformations(false);
@@ -774,23 +753,15 @@
         $preloadDayIds = [];
         $preloadDays = [];
         foreach ($days as &$day) {
-<<<<<<< HEAD
-            if ($day['count'] <= 0) continue;
-=======
             if ($day['count'] <= 0) {
                 continue;
             }
->>>>>>> 1af61db5
 
             $preloaded += $day['count'];
             $preloadDayIds[] = $day['dayid'];
             $preloadDays[] = &$day;
 
-<<<<<<< HEAD
-            if ($preloaded >= 50 || count($preloadDayIds) > 5) { // should be enough
-=======
             if ($preloaded >= 50 || \count($preloadDayIds) > 5) { // should be enough
->>>>>>> 1af61db5
                 break;
             }
         }
@@ -850,8 +821,6 @@
     }
 
     /**
-<<<<<<< HEAD
-=======
      * Check if albums are enabled for this user.
      */
     private function albumsIsEnabled(): bool
@@ -860,16 +829,11 @@
     }
 
     /**
->>>>>>> 1af61db5
      * Check if tags is enabled for this user.
      */
     private function tagsIsEnabled(): bool
     {
-<<<<<<< HEAD
-        return $this->appManager->isEnabledForUser('systemtags');
-=======
         return \OCA\Memories\Util::tagsIsEnabled($this->appManager);
->>>>>>> 1af61db5
     }
 
     /**
@@ -877,16 +841,6 @@
      */
     private function recognizeIsEnabled(): bool
     {
-<<<<<<< HEAD
-        if (!$this->appManager->isEnabledForUser('recognize')) {
-            return false;
-        }
-
-        $v = $this->appManager->getAppInfo('recognize')['version'];
-
-        return version_compare($v, '3.0.0-alpha', '>=');
-=======
         return \OCA\Memories\Util::recognizeIsEnabled($this->appManager);
->>>>>>> 1af61db5
     }
 }