<?xml version="1.0"?>
<info xmlns:xsi= "http://www.w3.org/2001/XMLSchema-instance"
      xsi:noNamespaceSchemaLocation="https://apps.nextcloud.com/schema/apps/info.xsd">
    <id>memories</id>
    <name>Memories</name>
    <summary>Yet another photo management app</summary>
<description><![CDATA[
# Memories

Memories is a *batteries-included* photo management solution for Nextcloud with advanced features including:

- **📸 Timeline**: Sort photos and videos by date taken, parsed from Exif data.
- **⏪ Rewind**: Jump to any time in the past instantly and relive your memories.
- **🤖 AI Tagging**: Group photos by people and objects using AI, powered by [recognize](https://github.com/nextcloud/recognize).
- **🖼️ Albums**: Create albums to group photos and videos together. Then share these albums with others.
- **🫱🏻‍🫲🏻 External Sharing**: Share photos and videos with people outside of your Nextcloud instance.
- **📱 Mobile Support**: Works on devices of any shape and size through the web app.
- **✏️ Edit Metadata**: Edit dates on photos quickly and easily.
- **📦 Archive**: Store photos you don't want to see in your timeline in a separate folder.
- **📹 Video Transcoding**: Memories transcodes videos and uses HLS for maximal performance.
- **⚡️ Performance**: In general, Memories is extremely fast.

## 🌐 Online Demo

- To get an idea of what memories looks and feels like, check out the [public demo](https://memories-demo.radialapps.com/apps/memories/).
- The demo is read-only and may be slow (free tier VM from [Oracle Cloud](https://www.oracle.com/cloud/free/)).
- Photo credits go to [Unsplash](https://unsplash.com/) (for individual credits, refer to each folder).

## 🚀 Installation

1. Install the app from the Nextcloud app store.
1. Perform the recommended [configuration steps](https://github.com/pulsejet/memories/wiki/Extra-Configuration).
1. Run `php ./occ memories:index` to generate metadata indices for existing photos.
1. Open the 📷 Memories app in Nextcloud and set the directory containing your photos.
]]></description>
<<<<<<< HEAD
    <version>3.7.2</version>
=======
    <version>4.8.0</version>
>>>>>>> 492b200e
    <licence>agpl</licence>
    <author mail="radialapps@gmail.com" >Varun Patil</author>
    <namespace>Memories</namespace>
    <category>multimedia</category>
    <website>https://github.com/pulsejet/memories</website>
    <bugs>https://github.com/pulsejet/memories/issues</bugs>
    <repository>https://github.com/pulsejet/memories</repository>
    <screenshot>https://raw.githubusercontent.com/pulsejet/memories/master/appinfo/screenshot.jpg</screenshot>
    <dependencies>
        <nextcloud min-version="23" max-version="24"/>
    </dependencies>
    <commands>
        <command>OCA\Memories\Command\Index</command>
        <command>OCA\Memories\Command\VideoSetup</command>
    </commands>
    <navigations>
        <navigation>
            <name>Memories</name>
            <route>memories.Page.main</route>
        </navigation>
    </navigations>
	<repair-steps>
		<post-migration>
			<step>OCA\Memories\Migration\Repair</step>
		</post-migration>
		<install>
			<step>OCA\Memories\Migration\Repair</step>
		</install>
	</repair-steps>
</info><|MERGE_RESOLUTION|>--- conflicted
+++ resolved
@@ -33,11 +33,7 @@
 1. Run `php ./occ memories:index` to generate metadata indices for existing photos.
 1. Open the 📷 Memories app in Nextcloud and set the directory containing your photos.
 ]]></description>
-<<<<<<< HEAD
-    <version>3.7.2</version>
-=======
-    <version>4.8.0</version>
->>>>>>> 492b200e
+    <version>3.7.3</version>
     <licence>agpl</licence>
     <author mail="radialapps@gmail.com" >Varun Patil</author>
     <namespace>Memories</namespace>
