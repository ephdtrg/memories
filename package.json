{
  "name": "memories",
  "description": "A better photos app",
  "version": "1.0.1",
  "author": "Varun Patil <radialapps@gmail.com>",
  "contributors": [
    "Varun Patil <radialapps@gmail.com>"
  ],
  "keywords": [
    "nextcloud",
    "app",
    "dev",
    "vuejs"
  ],
  "bugs": {
    "url": "https://github.com/pulsejet/memories/issues"
  },
  "repository": {
    "url": "https://github.com/pulsejet/memories.git",
    "type": "git"
  },
  "homepage": "https://github.com/pulsejet/memories",
  "license": "agpl",
  "private": true,
  "scripts": {
    "build": "NODE_ENV=production webpack --progress --config webpack.js",
    "dev": "NODE_ENV=development webpack --progress --config webpack.js",
    "watch": "NODE_ENV=development webpack --progress --watch --config webpack.js",
    "e2e": "playwright test"
  },
  "dependencies": {
    "@nextcloud/l10n": "^1.6.0",
    "@nextcloud/paths": "^2.1.0",
    "@nextcloud/sharing": "^0.1.0",
<<<<<<< HEAD
    "@nextcloud/vue": "^6.0.0",
=======
    "@nextcloud/vue": "7.1.0",
>>>>>>> 8517dfa1
    "camelcase": "^7.0.0",
    "filerobot-image-editor": "^4.3.7",
    "justified-layout": "^4.1.0",
    "moment": "^2.29.4",
    "path-posix": "^1.0.0",
    "photoswipe": "^5.3.4",
    "plyr": "^3.7.3",
    "reflect-metadata": "^0.1.13",
    "video.js": "^7.20.3",
    "videojs-contrib-quality-levels": "^2.2.0",
    "vue": "^2.7.10",
    "vue-class-component": "^7.2.6",
    "vue-material-design-icons": "^5.1.2",
    "vue-property-decorator": "^9.1.2",
    "vue-router": "^3.5.4",
    "vue-virtual-scroller": "1.1.2",
    "webdav": "^4.11.2"
  },
  "browserslist": [
    "extends @nextcloud/browserslist-config"
  ],
  "engines": {
    "node": ">=14.0.0",
    "npm": ">=7.0.0"
  },
  "devDependencies": {
    "@nextcloud/babel-config": "^1.0.0",
    "@nextcloud/browserslist-config": "^2.3.0",
    "@nextcloud/webpack-vue-config": "^5.4.0",
    "@playwright/test": "^1.28.0",
    "@types/url-parse": "^1.4.8",
    "@types/video.js": "^7.3.49",
    "playwright": "^1.28.0",
    "ts-loader": "^9.4.1",
    "typescript": "^4.9.3",
    "workbox-webpack-plugin": "^6.5.4"
  }
}<|MERGE_RESOLUTION|>--- conflicted
+++ resolved
@@ -32,11 +32,7 @@
     "@nextcloud/l10n": "^1.6.0",
     "@nextcloud/paths": "^2.1.0",
     "@nextcloud/sharing": "^0.1.0",
-<<<<<<< HEAD
     "@nextcloud/vue": "^6.0.0",
-=======
-    "@nextcloud/vue": "7.1.0",
->>>>>>> 8517dfa1
     "camelcase": "^7.0.0",
     "filerobot-image-editor": "^4.3.7",
     "justified-layout": "^4.1.0",
